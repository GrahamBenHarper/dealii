--- conflicted
+++ resolved
@@ -168,15 +168,9 @@
    */
   template<int dim, int spacedim>
   void compute_block_renumbering (
-<<<<<<< HEAD
-    const FiniteElement<dim,spacedim> &fe,
+    const FiniteElement<dim,spacedim>  &fe,
     std::vector<types::global_dof_index> &renumbering,
     std::vector<types::global_dof_index> &block_data,
-=======
-    const FiniteElement<dim,spacedim>  &fe,
-    std::vector<unsigned int> &renumbering,
-    std::vector<unsigned int> &block_data,
->>>>>>> 1823cca4
     bool return_start_indices = true);
 
   /**
