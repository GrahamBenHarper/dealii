// ---------------------------------------------------------------------
//
// Copyright (C) 2001 - 2015 by the deal.II authors
//
// This file is part of the deal.II library.
//
// The deal.II library is free software; you can use it, redistribute
// it, and/or modify it under the terms of the GNU Lesser General
// Public License as published by the Free Software Foundation; either
// version 2.1 of the License, or (at your option) any later version.
// The full text of the license can be found in the file LICENSE at
// the top level of the deal.II distribution.
//
// ---------------------------------------------------------------------



for (X : TRIANGULATION_AND_DOFHANDLERS; deal_II_dimension : DIMENSIONS ; deal_II_space_dimension : SPACE_DIMENSIONS)
{

#if deal_II_dimension <= deal_II_space_dimension
  namespace GridTools \{

  template
    unsigned int
    find_closest_vertex (const X &,
                         const Point<deal_II_space_dimension> &);

  template
    std::vector<dealii::internal::ActiveCellIterator<deal_II_dimension, deal_II_space_dimension, X>::type>
    find_cells_adjacent_to_vertex(const X &, const unsigned int);

  template
    dealii::internal::ActiveCellIterator<deal_II_dimension, deal_II_space_dimension, X>::type
    find_active_cell_around_point (const X &, const Point<deal_II_space_dimension> &p);

  template
    std::pair<dealii::internal::ActiveCellIterator<deal_II_dimension, deal_II_space_dimension, X>::type, Point<deal_II_dimension> >
    find_active_cell_around_point (const Mapping<deal_II_dimension, deal_II_space_dimension> &,
                                   const X &,
                                   const Point<deal_II_space_dimension> &);

  template
    std::vector<dealii::internal::ActiveCellIterator<deal_II_dimension, deal_II_space_dimension, X>::type>
    compute_active_cell_halo_layer (const X &,
                                    const std_cxx11::function<bool (const dealii::internal::ActiveCellIterator<deal_II_dimension, deal_II_space_dimension, X>::type&)> &);

  template
    std::vector<dealii::internal::ActiveCellIterator<deal_II_dimension, deal_II_space_dimension, X>::type>
    compute_ghost_cell_halo_layer (const X &);

  template
    std::list<std::pair<X::cell_iterator, X::cell_iterator> >
    get_finest_common_cells (const X &mesh_1,
                             const X &mesh_2);


  template
    bool
    have_same_coarse_mesh (const X &mesh_1,
                           const X &mesh_2);

  \}

  #endif
}

// now also instantiate a few additional functions for parallel::distributed::Triangulation
for (deal_II_dimension : DIMENSIONS ; deal_II_space_dimension : SPACE_DIMENSIONS)
{

#if deal_II_dimension <= deal_II_space_dimension
  namespace GridTools \{

  template
  std::map<unsigned int,types::global_vertex_index>
  compute_local_to_global_vertex_index_map(const parallel::distributed::Triangulation<deal_II_dimension,deal_II_space_dimension> &triangulation);
  \}

  #endif
}



for (deal_II_space_dimension : SPACE_DIMENSIONS)
{

    dealii::internal::ActiveCellIterator<deal_II_space_dimension, deal_II_space_dimension, parallel::distributed::Triangulation<deal_II_space_dimension, deal_II_space_dimension> >::type
    find_active_cell_around_point (const parallel::distributed::Triangulation<deal_II_space_dimension> &,
                                   const Point<deal_II_space_dimension> &p);


    std::pair<dealii::internal::ActiveCellIterator<deal_II_space_dimension, deal_II_space_dimension, parallel::distributed::Triangulation<deal_II_space_dimension, deal_II_space_dimension> >::type, Point<deal_II_space_dimension> >
    find_active_cell_around_point (const Mapping<deal_II_space_dimension> &,
                                   const parallel::distributed::Triangulation<deal_II_space_dimension> &,
                                   const Point<deal_II_space_dimension> &);
}


for (deal_II_dimension : DIMENSIONS; deal_II_space_dimension :  SPACE_DIMENSIONS)
  {
#if deal_II_dimension <= deal_II_space_dimension
    namespace GridTools \{

    template
      double
      diameter
      (const Triangulation<deal_II_dimension, deal_II_space_dimension> &);

    template
      double
      volume
      (const Triangulation<deal_II_dimension, deal_II_space_dimension> &,
       const Mapping<deal_II_dimension, deal_II_space_dimension> &);

    template
      void delete_unused_vertices (std::vector<Point<deal_II_space_dimension> > &,
                                   std::vector<CellData<deal_II_dimension> > &,
                                   SubCellData &);

    template
      void delete_duplicated_vertices (std::vector<Point<deal_II_space_dimension> > &,
                                       std::vector<CellData<deal_II_dimension> > &,
                                       SubCellData &,
                                       std::vector<unsigned int> &,
                                       double);

    template
      void shift<deal_II_dimension> (const Tensor<1,deal_II_space_dimension> &,
                                                Triangulation<deal_II_dimension, deal_II_space_dimension> &);

    template
      void scale<deal_II_dimension> (const double,
                                     Triangulation<deal_II_dimension, deal_II_space_dimension> &);

    template
      void distort_random<deal_II_dimension> (const double,
                                     Triangulation<deal_II_dimension, deal_II_space_dimension> &,
                                     const bool);

    template
      void get_face_connectivity_of_cells
      (const Triangulation<deal_II_dimension, deal_II_space_dimension> &triangulation,
       DynamicSparsityPattern   &cell_connectivity);

    template
      void get_face_connectivity_of_cells
      (const Triangulation<deal_II_dimension, deal_II_space_dimension> &triangulation,
       SparsityPattern          &cell_connectivity);

    template
      void get_vertex_connectivity_of_cells
      (const Triangulation<deal_II_dimension, deal_II_space_dimension> &triangulation,
       DynamicSparsityPattern            &cell_connectivity);

    template
      void partition_triangulation (const unsigned int,
                               Triangulation<deal_II_dimension, deal_II_space_dimension> &);

    template
      void partition_triangulation (const unsigned int,
                                    const SparsityPattern &,
                                    Triangulation<deal_II_dimension, deal_II_space_dimension> &);

    template
      std::pair<hp::DoFHandler<deal_II_dimension, deal_II_space_dimension>::active_cell_iterator,
                Point<deal_II_dimension> >
      find_active_cell_around_point
      (const hp::MappingCollection<deal_II_dimension, deal_II_space_dimension> &,
       const hp::DoFHandler<deal_II_dimension, deal_II_space_dimension> &,
       const Point<deal_II_space_dimension> &);

    template
      void get_subdomain_association (const Triangulation<deal_II_dimension, deal_II_space_dimension>  &,
                                      std::vector<types::subdomain_id> &);

    template
    unsigned int count_cells_with_subdomain_association(
      const Triangulation<deal_II_dimension, deal_II_space_dimension> &,
      const types::subdomain_id);

    template
    std::vector<bool>
    get_locally_owned_vertices (const Triangulation<deal_II_dimension, deal_II_space_dimension> &);

    template
      double
      minimal_cell_diameter (const Triangulation<deal_II_dimension, deal_II_space_dimension> &triangulation);

    template
      double
      maximal_cell_diameter (const Triangulation<deal_II_dimension, deal_II_space_dimension> &triangulation);

    template
    std::map<unsigned int,Point<deal_II_space_dimension> >
    get_all_vertices_at_boundary (const Triangulation<deal_II_dimension,deal_II_space_dimension> &tria);

    template
    std::vector<std::set<typename Triangulation<deal_II_dimension,deal_II_space_dimension>::active_cell_iterator> >
    vertex_to_cell_map(const Triangulation<deal_II_dimension,deal_II_space_dimension> &triangulation);

#if deal_II_dimension == deal_II_space_dimension
#  if deal_II_dimension > 1
    template
    void
    laplace_transform (const std::map<unsigned int,Point<deal_II_dimension> > &new_points,
                       Triangulation<deal_II_dimension> &triangulation,
                       const Function<deal_II_dimension> *coefficient);

#  endif

    template
      Triangulation<deal_II_dimension,deal_II_space_dimension>::DistortedCellList
      fix_up_distorted_child_cells
      (const Triangulation<deal_II_dimension,deal_II_space_dimension>::DistortedCellList &distorted_cells,
       Triangulation<deal_II_dimension,deal_II_space_dimension> &triangulation);

#endif

    \}
#endif



  }

for (deal_II_dimension : DIMENSIONS; deal_II_space_dimension :  SPACE_DIMENSIONS; Container : DOFHANDLER_TEMPLATES)
  {
#if deal_II_dimension <= deal_II_space_dimension
    namespace GridTools \{

<<<<<<< HEAD
      template
      std::map< types::global_dof_index,std::vector<typename Container<deal_II_dimension,deal_II_space_dimension>::active_cell_iterator> >
      get_dof_to_support_patch_map<Container<deal_II_dimension,deal_II_space_dimension> >
      (Container<deal_II_dimension,deal_II_space_dimension> &dof_handler);
      
      
    \}
#endif
  }


=======
>>>>>>> 44f3e9e9
for (deal_II_dimension : DIMENSIONS; deal_II_space_dimension :  SPACE_DIMENSIONS; Container : TRIANGULATION_AND_DOFHANDLER_TEMPLATES)
  {
#if deal_II_dimension <= deal_II_space_dimension
    namespace GridTools \{

      template
      std::vector<Container<deal_II_dimension,deal_II_space_dimension>::active_cell_iterator>
      get_patch_around_cell<Container<deal_II_dimension,deal_II_space_dimension> >
      (const Container<deal_II_dimension,deal_II_space_dimension>::active_cell_iterator &cell);
      
      template
      std::vector< Container<deal_II_dimension,deal_II_space_dimension>::cell_iterator> 
      get_cells_at_coarsest_common_level <Container<deal_II_dimension,deal_II_space_dimension> > (
      const std::vector< Container<deal_II_dimension,deal_II_space_dimension>::active_cell_iterator> & patch_cells);
      
      template
      void build_triangulation_from_patch <Container<deal_II_dimension,deal_II_space_dimension> > (
      const std::vector<Container<deal_II_dimension,deal_II_space_dimension>::active_cell_iterator>  &patch,
      Triangulation<Container<deal_II_dimension,deal_II_space_dimension>::dimension,Container<deal_II_dimension,deal_II_space_dimension>::space_dimension> &local_triangulation,
      std::map<Triangulation<deal_II_dimension,deal_II_space_dimension>::active_cell_iterator,
      Container<deal_II_dimension,deal_II_space_dimension>::active_cell_iterator > &patch_to_global_tria_map);
      
    \}
#endif
  }


// instantiate the following functions only for the "sequential" containers. this
// is a misnomer here, however: the point is simply that we only instantiate
// these functions for certain *iterator* types, and the iterator types are
// the same for sequential and parallel containers; consequently, we get duplicate
// instantiation errors if we instantiate for *all* container types, rather than
// only the sequential ones
for (X : SEQUENTIAL_TRIANGULATION_AND_DOFHANDLERS; deal_II_dimension : DIMENSIONS ; deal_II_space_dimension : SPACE_DIMENSIONS)
{
#if deal_II_dimension <= deal_II_space_dimension
  namespace GridTools \{

    template
    bool orthogonal_equality<X::active_face_iterator> (std::bitset<3> &,
                                                       const X::active_face_iterator&,
                                                       const X::active_face_iterator&,
                                                       const int,
                                                       const Tensor<1,deal_II_space_dimension> &,
                                                       const FullMatrix<double> &);

    template
    bool orthogonal_equality<X::face_iterator> (std::bitset<3> &,
                                                const X::face_iterator&,
                                                const X::face_iterator&,
                                                const int,
                                                const Tensor<1,deal_II_space_dimension> &,
                                                const FullMatrix<double> &);

    template
    bool orthogonal_equality<X::active_face_iterator> (const X::active_face_iterator&,
                                                       const X::active_face_iterator&,
                                                       const int,
                                                       const Tensor<1,deal_II_space_dimension> &,
                                                       const FullMatrix<double> &);

    template
    bool orthogonal_equality<X::face_iterator> (const X::face_iterator&,
                                                const X::face_iterator&,
                                                const int,
                                                const Tensor<1,deal_II_space_dimension> &,
                                                const FullMatrix<double> &);

    template
    void collect_periodic_faces<X> (const X &,
                                    const types::boundary_id,
                                    const types::boundary_id,
                                    const int,
                                    std::vector<PeriodicFacePair<X::cell_iterator> > &,
                                    const Tensor<1,X::space_dimension> &,
                                    const FullMatrix<double> &);

    template
    void collect_periodic_faces<X> (const X &,
                                    const types::boundary_id,
                                    const int,
                                    std::vector<PeriodicFacePair<X::cell_iterator> > &,
                                    const Tensor<1,X::space_dimension> &,
                                    const FullMatrix<double> &);

  \}
#endif
}

for (deal_II_dimension : DIMENSIONS ; deal_II_space_dimension : SPACE_DIMENSIONS)
{
#if deal_II_dimension <= deal_II_space_dimension
   #if deal_II_dimension >= 2

     namespace GridTools \{
      template
      void
      collect_periodic_faces<parallel::distributed::Triangulation<deal_II_dimension, deal_II_space_dimension> >
                                 (const parallel::distributed::Triangulation<deal_II_dimension, deal_II_space_dimension> &,
                                  const types::boundary_id,
                                  const types::boundary_id,
                                  const int,
                                  std::vector<PeriodicFacePair<parallel::distributed::Triangulation<deal_II_dimension, deal_II_space_dimension>::cell_iterator> > &,
                                  const Tensor<1,parallel::distributed::Triangulation<deal_II_dimension, deal_II_space_dimension>::space_dimension> &,
                                  const FullMatrix<double> &);

      template
      void
      collect_periodic_faces<parallel::distributed::Triangulation<deal_II_dimension, deal_II_space_dimension> >
                                 (const parallel::distributed::Triangulation<deal_II_dimension, deal_II_space_dimension> &,
                                  const types::boundary_id,
                                  const int,
                                  std::vector<PeriodicFacePair<parallel::distributed::Triangulation<deal_II_dimension, deal_II_space_dimension>::cell_iterator> > &,
                                  const Tensor<1,parallel::distributed::Triangulation<deal_II_dimension, deal_II_space_dimension>::space_dimension> &,
                                  const FullMatrix<double> &);
     \}
   #endif
#endif
}

for (deal_II_dimension : DIMENSIONS ; deal_II_space_dimension : SPACE_DIMENSIONS)
{
#if deal_II_space_dimension >= deal_II_dimension
 namespace GridTools \{
      template void copy_boundary_to_manifold_id<deal_II_dimension, deal_II_space_dimension>
      (Triangulation<deal_II_dimension, deal_II_space_dimension> &, const bool);
      template void copy_material_to_manifold_id<deal_II_dimension, deal_II_space_dimension>
      (Triangulation<deal_II_dimension, deal_II_space_dimension> &, const bool);

\}
#endif
}<|MERGE_RESOLUTION|>--- conflicted
+++ resolved
@@ -229,7 +229,6 @@
 #if deal_II_dimension <= deal_II_space_dimension
     namespace GridTools \{
 
-<<<<<<< HEAD
       template
       std::map< types::global_dof_index,std::vector<typename Container<deal_II_dimension,deal_II_space_dimension>::active_cell_iterator> >
       get_dof_to_support_patch_map<Container<deal_II_dimension,deal_II_space_dimension> >
@@ -241,8 +240,6 @@
   }
 
 
-=======
->>>>>>> 44f3e9e9
 for (deal_II_dimension : DIMENSIONS; deal_II_space_dimension :  SPACE_DIMENSIONS; Container : TRIANGULATION_AND_DOFHANDLER_TEMPLATES)
   {
 #if deal_II_dimension <= deal_II_space_dimension
